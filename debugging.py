--- conflicted
+++ resolved
@@ -1,8 +1,5 @@
 import pathlib
 from src.data.preprocessing import process_files
-from src.networks.encoding.custom_mri_encoder import test_autoencoder
-import types
-from src.configuration.configuration import convert_to_namespace
 
 
 def run_preprocessing(path: pathlib.Path, mask_params: list):
@@ -11,30 +8,8 @@
 
 
 if __name__ == "__main__":
-<<<<<<< HEAD
-    path  = pathlib.Path(r"../../dataset/fastmri/brain/singlecoil_val/processed_v2")
-        
-    test_config = {
-    "data": {
-        "dataset": r"../../dataset/fastmri/brain/singlecoil_val",
-        "test_files": None,
-        "num_samples": 10,
-    },
-    "model": {
-        "outer_patch_size": 32,
-        "inner_patch_size": 16,
-        "siren_patch_size": 32,
-    },
-    "testing": {
-        "model_path": r"../models/20240530-170738_autoencoder_v1_256.pth",
-        "output_dir": "output",
-        "output_name": "test",
-    },
-}
-=======
     path = pathlib.Path(r"../../dataset/fastmri/brain/singlecoil_val/")
     mask_params = [(0.05, 6), (0.1, 6)]
->>>>>>> 68a956b4
 
-    test_config = convert_to_namespace(test_config)
-    test_autoencoder(test_config)+    # Call the run_preprocessing function with the provided path
+    run_preprocessing(path, mask_params)