--- conflicted
+++ resolved
@@ -215,32 +215,15 @@
         self.num_blocks = num_blocks
         self.dim_hidden = dim_hidden
 
-<<<<<<< HEAD
-=======
-        self.layers = nn.ModuleList([])
-        for ind in range(num_layers):
-            is_first = ind == 0
-            layer_w0 = w0_initial if is_first else w0
-            layer_dim_in = dim_in if is_first else dim_hidden
-
-            layer = Siren(
-                dim_in=layer_dim_in,
-                dim_out=dim_hidden,
-                w0=layer_w0,
-                use_bias=use_bias,
-                is_first=is_first,
-                dropout=dropout,
-                activation=activation,
-            )
->>>>>>> c9aab08b
-
-        self.first_layer = Siren(
+
+        layer = Siren(
             dim_in=dim_in,
             dim_out=dim_hidden,
             w0=w0_initial,
             use_bias=use_bias,
             is_first=True,
             dropout=dropout,
+            activation=activation,
         )
 
         self.blocks = nn.ModuleList(
