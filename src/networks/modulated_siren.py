"""
Modulated Siren network
"""

import math
import torch
from torch import nn
import torch.nn.functional as F
from einops import rearrange
from src.networks.encoding.custom_mri_encoder import (
    CustomEncoder,
)
import pathlib
from src.networks.encoding.vgg import VGGAutoEncoder, get_configs, load_dict


def cast_tuple(val, repeat=1):
    """
    Cast a value to a tuple.

    Args:
        val (Any): The value to cast.
        repeat (int): The number of times to repeat the value.

    Returns:
        Tuple: The value as a tuple
    """
    return val if isinstance(val, tuple) else ((val,) * repeat)


class Sine(nn.Module):
    """Sine activation function."""

    def __init__(self, w0=1.0):
        """
        Initialize the Sine activation function.

        Args:
            w0 (float): The frequency of the sine function.
        """
        super().__init__()
        self.w0 = w0

    def forward(self, x):
        """
        Forward pass of the Sine activation function.

        Args:
            x (torch.Tensor): The input tensor.

        Returns:
            torch.Tensor: The output tensor.
        """
        return torch.sin(self.w0 * x)


class Morlet(nn.Module):
    """Morlet activation function."""

    def __init__(self, w0=1.0):
        """
        Initialize the Morlet activation function.

        Args:
            w0 (float): The frequency of the Morlet function.
        """
        super().__init__()
        self.w0 = w0

    def forward(self, x):
        """
        Forward pass of the Morlet activation function.

        Args:
            x (torch.Tensor): The input tensor.

        Returns:
            torch.Tensor: The output tensor.
        """
        return torch.sin(self.w0 * x) * torch.exp(-0.5 * x**2)


class Siren(nn.Module):
    """SIREN layer."""

    def __init__(
        self,
        dim_in,
        dim_out,
        w0=1.0,
        c=6.0,
        is_first=False,
        use_bias=True,
        activation=None,
        dropout=0.0,
    ):
        """
        Initialize a SIREN layer.

        Args:
            dim_in (int): The input dimension.
            dim_out (int): The output dimension.
            w0 (float): The frequency of the sine function.
            c (float): The constant for initializing the weights.
            is_first (bool): Whether this is the first layer.
            use_bias (bool): Whether to use a bias term.
            activation (nn.Module): The activation function to use.
            dropout (float): The dropout rate.
        """
        super().__init__()
        self.dim_in = dim_in
        self.is_first = is_first

        weight = torch.zeros(dim_out, dim_in)
        bias = torch.zeros(dim_out) if use_bias else None
        self.init_(weight, bias, c=c, w0=w0)

        self.weight = nn.Parameter(weight)
        self.bias = nn.Parameter(bias) if use_bias else None
<<<<<<< HEAD
        #self.activation = Sine(w0) if activation is None else activation
        self.activation = Morlet(w0) if activation is None else activation
=======
        self.activation = (
            Sine(w0)
            if activation == "siren"
            else Morlet(w0) if activation == "morlet" else nn.ReLU()
        )
>>>>>>> 68a956b4
        self.dropout = nn.Dropout(dropout)

    def init_(self, weight, bias, c, w0):
        """
        Initialize the weights and bias.

        Args:
            weight (torch.Tensor): The weight tensor.
            bias (torch.Tensor): The bias tensor.
            c (float): The constant for initializing the weights.
            w0 (float): The frequency of the sine function.
        """
        dim = self.dim_in

        w_std = (1 / dim) if self.is_first else (math.sqrt(c / dim) / w0)
        weight.uniform_(-w_std, w_std)

        if bias is not None:
            bias.uniform_(-w_std, w_std)

    def forward(self, x):
        """
        Forward pass of the SINE layer.

        Args:
            x (torch.Tensor): The input tensor.

        Returns:
            torch.Tensor: The output tensor.
        """
        out = F.linear(x, self.weight, self.bias)
        out = self.activation(out)
        out = self.dropout(out)
        return out


class SirenNet(nn.Module):
    """SIREN network."""

    def __init__(
        self,
        dim_in,
        dim_hidden,
        dim_out,
        num_layers,
        w0,
        w0_initial,
        use_bias,
        dropout,
        activation,
    ):
        """
        Initialize a SIREN network.

        Args:
            dim_in (int): The input dimension.
            dim_hidden (int): The hidden dimension.
            dim_out (int): The output dimension.
            num_layers (int): The number of layers.
            w0 (float): The frequency of the sine function.
            w0_initial (float): The frequency of the sine function for the first layer.
            use_bias (bool): Whether to use a bias term.
            dropout (float): The dropout rate.
            activation (str): The activation function to use.
        """
        super().__init__()
        self.num_layers = num_layers
        self.dim_hidden = dim_hidden

        self.layers = nn.ModuleList([])
        for ind in range(num_layers):
            is_first = ind == 0
            layer_w0 = w0_initial if is_first else w0
            layer_dim_in = dim_in if is_first else dim_hidden

            layer = Siren(
                dim_in=layer_dim_in,
                dim_out=dim_hidden,
                w0=layer_w0,
                use_bias=use_bias,
                is_first=is_first,
                dropout=dropout,
            )

            self.layers.append(layer)

        self.last_layer = Siren(
            dim_in=dim_hidden, dim_out=dim_out, w0=w0, use_bias=use_bias
        )

    def forward(self, x, mods=None):
        """
        Forward pass of the SIREN network.

        Args:
            x (torch.Tensor): The input tensor.

        Returns:
            torch.Tensor: The output tensor.
        """
        mods = cast_tuple(mods, self.num_layers)

        for layer, mod in zip(self.layers, mods):
            x = layer(x)

            if mod is not None:
                x *= rearrange(mod, "b d -> b () d")

        return self.last_layer(x)


class Encoder(nn.Module):
    """Encoder network."""

    def __init__(self, latent_dim, encoder_path, device, encoder_type="custom"):
        """
        Initialize an encoder network.

        Args:
            latent_dim (int): The latent dimension.
            encoder_path (str): The path to the encoder.
            device (torch.device): The device to use.
            encoder_type (str): The type of encoder.
        """
        super().__init__()
        self.latent_dim = latent_dim
        self.encoder_type = encoder_type
        if encoder_type == "custom":
            self.encoder = CustomEncoder(pathlib.Path(encoder_path), device)
            self.encoder.train()
            self.fc = nn.Identity()
        elif encoder_type == "vgg":
            self.encoder, num_features = self.load_vgg(encoder_path)
            self.encoder.conv1 = nn.Conv2d(
                1, 64, kernel_size=3, stride=1, padding=1, bias=False
            )
            self.adaptive_pool = nn.AdaptiveAvgPool2d((7, 7))
            self.fc = nn.Linear(num_features, latent_dim)

    def load_vgg(self, encoder_path):
        """
        Load a vgg encoder

        Args:
            encoder_path (str): The path to the encoder.

        Returns:
            nn.Module: The encoder.
            int: The number of features
        """
        model = VGGAutoEncoder(get_configs("vgg16"))
        load_dict(encoder_path, model)

        num_features = 512 * 7 * 7

        return model.encoder, num_features

    def forward(self, x):
        """
        Forward pass of the econder.

        Args:
            x (torch.Tensor): The input image patches.

        Returns:
            torch.Tensor: The latent code.
        """
        if self.encoder_type == "custom":
            x = self.encoder(x)
        elif self.encoder_type == "vgg":
            print(x.shape)
            x = x.unsqueeze(1)
            print(x.shape)
            x = self.encoder(x)
            x = self.adaptive_pool(x)
            x = torch.flatten(x, 1)
            print(x.shape)

        x = self.fc(x)
        return x


class Modulator(nn.Module):
    """Modulator network."""

    def __init__(self, dim_in, dim_hidden, num_layers):
        """
        Initialize a modulator network.

        Args:
            dim_in (int): The input dimension.
            dim_hidden (int): The hidden dimension.
            num_layers (int): The number of layers.
        """
        super().__init__()
        self.layers = nn.ModuleList([])

        for ind in range(num_layers):
            is_first = ind == 0
            dim = dim_in if is_first else (dim_hidden + dim_in)

            self.layers.append(nn.Sequential(nn.Linear(dim, dim_hidden), nn.ReLU()))

    def forward(self, z):
        """
        Forward pass of the Modulator network.

        Args:
            z (torch.Tensor): The input latent code.

        Returns:
            torch.Tensor: The modulations.
        """
        x = z
        hiddens = []

        for layer in self.layers:
            x = layer(x)
            hiddens.append(x)
            x = torch.cat((x, z), dim=1)

        return tuple(hiddens)


class ModulatedSiren(nn.Module):
    """Modulated SIREN network."""

    def __init__(
        self,
        dim_in,
        dim_hidden,
        dim_out,
        num_layers,
        latent_dim,
        w0,
        w0_initial,
        use_bias,
        dropout,
        modulate,
        encoder_type,
        encoder_path,
        outer_patch_size,
        inner_patch_size,
        siren_patch_size,
        device,
        activation,
    ):
        """
        Initialize a modulated SIREN network.

        Args:
            dim_in (int): The input dimension.
            dim_hidden (int): The hidden dimension.
            dim_out (int): The output dimension.
            num_layers (int): The number of layers.
            latent_dim (int): The latent dimension.
            w0 (float): The frequency of the sine function.
            w0_initial (float): The frequency of the sine function for the first layer.
            use_bias (bool): Whether to use a bias term.
            dropout (float): The dropout rate.
            modulate (bool): Whether to modulate the network.
            encoder_type (str): The type of encoder.
            encoder_path (str): The path to the encoder.
            outer_patch_size (int): The size of the outer patch.
            inner_patch_size (int): The size of the inner patch.
            siren_patch_size (int): The size of the SIREN patch.
            device (torch.device): The device to use.
            activation (str): The activation function to use.
        """
        super().__init__()

        self.dim_hidden = dim_hidden
        self.dim_out = dim_out
        self.num_layers = num_layers
        self.latent_dim = latent_dim
        self.modulate = modulate
        self.encoder_type = encoder_type
        self.outer_patch_size = outer_patch_size
        self.inner_patch_size = inner_patch_size
        self.siren_patch_size = siren_patch_size
        self.activation = activation

        self.net = SirenNet(
            dim_in=dim_in,
            dim_hidden=dim_hidden,
            dim_out=dim_out,
            num_layers=num_layers,
            w0=w0,
            w0_initial=w0_initial,
            use_bias=use_bias,
            dropout=dropout,
            activation=activation,
        )

        self.modulator = Modulator(
            dim_in=latent_dim, dim_hidden=dim_hidden, num_layers=num_layers
        )

        self.encoder = Encoder(
            latent_dim=latent_dim,
            encoder_path=encoder_path,
            device=device,
            encoder_type=encoder_type,
        )

        tensors = [
            torch.linspace(-1, 1, steps=self.siren_patch_size),
            torch.linspace(-1, 1, steps=self.siren_patch_size),
        ]
        mgrid = torch.stack(torch.meshgrid(*tensors, indexing="ij"), dim=-1)
        mgrid = rearrange(mgrid, "h w b -> (h w) b")
        self.register_buffer("grid", mgrid)

    def forward(self, tiles):
        """
        Forward pass of the modulated SIREN network.

        Args:
            tiles (torch.Tensor): The input image patches.

        Returns:
            torch.Tensor: The output tensor.
        """
        batch_size = tiles.shape[0]
        mods = self.modulator(self.encoder(tiles))

        coords = self.grid.clone().detach().repeat(batch_size, 1, 1).requires_grad_()

        out = self.net(coords, mods)
        out = out.squeeze(2)
        out = rearrange(
            out, "b (h w)-> () b h w", h=self.siren_patch_size, w=self.siren_patch_size
        )
        out = out.squeeze(0)

        return out<|MERGE_RESOLUTION|>--- conflicted
+++ resolved
@@ -117,16 +117,11 @@
 
         self.weight = nn.Parameter(weight)
         self.bias = nn.Parameter(bias) if use_bias else None
-<<<<<<< HEAD
-        #self.activation = Sine(w0) if activation is None else activation
-        self.activation = Morlet(w0) if activation is None else activation
-=======
         self.activation = (
             Sine(w0)
             if activation == "siren"
             else Morlet(w0) if activation == "morlet" else nn.ReLU()
         )
->>>>>>> 68a956b4
         self.dropout = nn.Dropout(dropout)
 
     def init_(self, weight, bias, c, w0):
