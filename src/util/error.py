--- conflicted
+++ resolved
@@ -14,11 +14,8 @@
     reintegrate_black_patches,
 )
 import os
-<<<<<<< HEAD
+import torch
 import pathlib
-=======
-import torch
->>>>>>> 68a956b4
 
 
 def calculate_data_range(original, predicted):
